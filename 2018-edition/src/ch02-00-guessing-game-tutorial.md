# Programming a Guessing Game

The 2018 edition of the book is no longer distributed with Rust's documentation.

If you came here via a link or web search, you may want to check out [the current
version of the book](../index.html) instead.

<<<<<<< HEAD
## Setting Up a New Project

To set up a new project, go to the *projects* directory that you created in
Chapter 1 and make a new project using Cargo, like so:

```text
$ cargo new guessing_game
$ cd guessing_game
```

The first command, `cargo new`, takes the name of the project (`guessing_game`)
as the first argument. The second command changes to the new project’s
directory.

Look at the generated *Cargo.toml* file:

<span class="filename">Filename: Cargo.toml</span>

```toml
[package]
name = "guessing_game"
version = "0.1.0"
authors = ["Your Name <you@example.com>"]

[dependencies]
```

If the author information that Cargo obtained from your environment is not
correct, fix that in the file and save it again.

As you saw in Chapter 1, `cargo new` generates a “Hello, world!” program for
you. Check out the *src/main.rs* file:

<span class="filename">Filename: src/main.rs</span>

```rust
fn main() {
    println!("Hello, world!");
}
```

Now let’s compile this “Hello, world!” program and run it in the same step
using the `cargo run` command:

```text
$ cargo run
   Compiling guessing_game v0.1.0 (file:///projects/guessing_game)
    Finished dev [unoptimized + debuginfo] target(s) in 1.50 secs
     Running `target/debug/guessing_game`
Hello, world!
```

The `run` command comes in handy when you need to rapidly iterate on a project,
as we’ll do in this game, quickly testing each iteration before moving on to
the next one.

Reopen the *src/main.rs* file. You’ll be writing all the code in this file.

## Processing a Guess

The first part of the guessing game program will ask for user input, process
that input, and check that the input is in the expected form. To start, we’ll
allow the player to input a guess. Enter the code in Listing 2-1 into
*src/main.rs*.

<span class="filename">Filename: src/main.rs</span>

```rust,ignore
use std::io;

fn main() {
    println!("Guess the number!");

    println!("Please input your guess.");

    let mut guess = String::new();

    io::stdin().read_line(&mut guess)
        .expect("Failed to read line");

    println!("You guessed: {}", guess);
}
```

<span class="caption">Listing 2-1: Code that gets a guess from the user and
prints it</span>

This code contains a lot of information, so let’s go over it line by line. To
obtain user input and then print the result as output, we need to bring the
`io` (input/output) library into scope. The `io` library comes from the
standard library (which is known as `std`):

```rust,ignore
use std::io;
```

By default, Rust brings only a few types into the scope of every program in
[the *prelude*][prelude]<!-- ignore -->. If a type you want to use isn’t in the
prelude, you have to bring that type into scope explicitly with a `use`
statement. Using the `std::io` library provides you with a number of useful
features, including the ability to accept user input.

[prelude]: ../../std/prelude/index.html

As you saw in Chapter 1, the `main` function is the entry point into the
program:

```rust,ignore
fn main() {
```

The `fn` syntax declares a new function, the parentheses, `()`, indicate there
are no parameters, and the curly bracket, `{`, starts the body of the function.

As you also learned in Chapter 1, `println!` is a macro that prints a string to
the screen:

```rust,ignore
println!("Guess the number!");

println!("Please input your guess.");
```

This code is printing a prompt stating what the game is and requesting input
from the user.

### Storing Values with Variables

Next, we’ll create a place to store the user input, like this:

```rust,ignore
let mut guess = String::new();
```

Now the program is getting interesting! There’s a lot going on in this little
line. Notice that this is a `let` statement, which is used to create a
*variable*. Here’s another example:

```rust,ignore
let foo = bar;
```

This line creates a new variable named `foo` and binds it to the value of the
`bar` variable. In Rust, variables are immutable by default. We’ll be
discussing this concept in detail in the “Variables and Mutability” section in
Chapter 3. The following example shows how to use `mut` before the variable
name to make a variable mutable:

```rust,ignore
let foo = 5; // immutable
let mut bar = 5; // mutable
```

> Note: The `//` syntax starts a comment that continues until the end of the
> line. Rust ignores everything in comments, which are discussed in more detail
> in Chapter 3.

Now you know that `let mut guess` will introduce a mutable variable named
`guess`. On the other side of the equal sign (`=`) is the value that `guess` is
bound to, which is the result of calling `String::new`, a function that returns
a new instance of a `String`. [`String`][string]<!-- ignore --> is a string
type provided by the standard library that is a growable, UTF-8 encoded bit of
text.

[string]: ../../std/string/struct.String.html

The `::` syntax in the `::new` line indicates that `new` is an *associated
function* of the `String` type. An associated function is implemented on a type,
in this case `String`, rather than on a particular instance of a `String`. Some
languages call this a *static method*.

This `new` function creates a new, empty string. You’ll find a `new` function
on many types, because it’s a common name for a function that makes a new value
of some kind.

To summarize, the `let mut guess = String::new();` line has created a mutable
variable that is currently bound to a new, empty instance of a `String`. Whew!

Recall that we included the input/output functionality from the standard
library with `use std::io;` on the first line of the program. Now we’ll call an
associated function, `stdin`, on `io`:

```rust,ignore
io::stdin().read_line(&mut guess)
    .expect("Failed to read line");
```

If we hadn’t listed the `use std::io` line at the beginning of the program, we
could have written this function call as `std::io::stdin`. The `stdin` function
returns an instance of [`std::io::Stdin`][iostdin]<!-- ignore -->, which is a
type that represents a handle to the standard input for your terminal.

[iostdin]: ../../std/io/struct.Stdin.html

The next part of the code, `.read_line(&mut guess)`, calls the
[`read_line`][read_line]<!-- ignore --> method on the standard input handle to
get input from the user. We’re also passing one argument to `read_line`: `&mut
guess`.

[read_line]: ../../std/io/struct.Stdin.html#method.read_line

The job of `read_line` is to take whatever the user types into standard input
and place that into a string, so it takes that string as an argument. The
string argument needs to be mutable so the method can change the string’s
content by adding the user input.

The `&` indicates that this argument is a *reference*, which gives you a way to
let multiple parts of your code access one piece of data without needing to
copy that data into memory multiple times. References are a complex feature,
and one of Rust’s major advantages is how safe and easy it is to use
references. You don’t need to know a lot of those details to finish this
program. For now, all you need to know is that like variables, references are
immutable by default. Hence, you need to write `&mut guess` rather than
`&guess` to make it mutable. (Chapter 4 will explain references more
thoroughly.)

### Handling Potential Failure with the `Result` Type

We’re not quite done with this line of code. Although what we’ve discussed so
far is a single line of text, it’s only the first part of the single logical
line of code. The second part is this method:

```rust,ignore
.expect("Failed to read line");
```

When you call a method with the `.foo()` syntax, it’s often wise to introduce a
newline and other whitespace to help break up long lines. We could have
written this code as:

```rust,ignore
io::stdin().read_line(&mut guess).expect("Failed to read line");
```

However, one long line is difficult to read, so it’s best to divide it: two
lines for two method calls. Now let’s discuss what this line does.

As mentioned earlier, `read_line` puts what the user types into the string
we’re passing it, but it also returns a value—in this case, an
[`io::Result`][ioresult]<!-- ignore -->. Rust has a number of types named
`Result` in its standard library: a generic [`Result`][result]<!-- ignore -->
as well as specific versions for submodules, such as `io::Result`.

[ioresult]: ../../std/io/type.Result.html
[result]: ../../std/result/enum.Result.html

The `Result` types are [*enumerations*][enums]<!-- ignore -->, often referred
to as *enums*. An enumeration is a type that can have a fixed set of values,
and those values are called the enum’s *variants*. Chapter 6 will cover enums
in more detail.

[enums]: ch06-00-enums.html

For `Result`, the variants are `Ok` or `Err`. The `Ok` variant indicates the
operation was successful, and inside `Ok` is the successfully generated value.
The `Err` variant means the operation failed, and `Err` contains information
about how or why the operation failed.

The purpose of these `Result` types is to encode error-handling information.
Values of the `Result` type, like any type, have methods defined on them. An
instance of `io::Result` has an [`expect` method][expect]<!-- ignore --> that
you can call. If this instance of `io::Result` is an `Err` value, `expect` will
cause the program to crash and display the message that you passed as an
argument to `expect`. If the `read_line` method returns an `Err`, it would
likely be the result of an error coming from the underlying operating system.
If this instance of `io::Result` is an `Ok` value, `expect` will take the
return value that `Ok` is holding and return just that value to you so you
can use it. In this case, that value is the number of bytes in what the user
entered into standard input.

[expect]: ../../std/result/enum.Result.html#method.expect

If you don’t call `expect`, the program will compile, but you’ll get a warning:

```text
$ cargo build
   Compiling guessing_game v0.1.0 (file:///projects/guessing_game)
warning: unused `std::result::Result` which must be used
  --> src/main.rs:10:5
   |
10 |     io::stdin().read_line(&mut guess);
   |     ^^^^^^^^^^^^^^^^^^^^^^^^^^^^^^^^^^
   |
   = note: #[warn(unused_must_use)] on by default
```

Rust warns that you haven’t used the `Result` value returned from `read_line`,
indicating that the program hasn’t handled a possible error.

The right way to suppress the warning is to actually write error handling, but
since you just want to crash this program when a problem occurs, you can use
`expect`. You’ll learn about recovering from errors in Chapter 9.

### Printing Values with `println!` Placeholders

Aside from the closing curly brackets, there’s only one more line to discuss in
the code added so far, which is the following:

```rust,ignore
println!("You guessed: {}", guess);
```

This line prints the string we saved the user’s input in. The set of curly
brackets, `{}`, is a placeholder: think of `{}` as little crab pincers that
hold a value in place. You can print more than one value using curly brackets:
the first set of curly brackets holds the first value listed after the format
string, the second set holds the second value, and so on. Printing multiple
values in one call to `println!` would look like this:

```rust
let x = 5;
let y = 10;

println!("x = {} and y = {}", x, y);
```

This code would print `x = 5 and y = 10`.

### Testing the First Part

Let’s test the first part of the guessing game. Run it using `cargo run`:

```text
$ cargo run
   Compiling guessing_game v0.1.0 (file:///projects/guessing_game)
    Finished dev [unoptimized + debuginfo] target(s) in 2.53 secs
     Running `target/debug/guessing_game`
Guess the number!
Please input your guess.
6
You guessed: 6
```

At this point, the first part of the game is done: we’re getting input from the
keyboard and then printing it.

## Generating a Secret Number

Next, we need to generate a secret number that the user will try to guess. The
secret number should be different every time so the game is fun to play more
than once. Let’s use a random number between 1 and 100 so the game isn’t too
difficult. Rust doesn’t yet include random number functionality in its standard
library. However, the Rust team does provide a [`rand` crate][randcrate].

[randcrate]: https://crates.io/crates/rand

### Using a Crate to Get More Functionality

Remember that a crate is a collection of Rust source code files.
The project we’ve been building is a *binary crate*, which is an executable.
The `rand` crate is a *library crate*, which contains code intended to be
used in other programs.

Cargo’s use of external crates is where it really shines. Before we can write
code that uses `rand`, we need to modify the *Cargo.toml* file to include the
`rand` crate as a dependency. Open that file now and add the following line to
the bottom beneath the `[dependencies]` section header that Cargo created for
you:

<span class="filename">Filename: Cargo.toml</span>

```toml
[dependencies]

rand = "0.3.14"
```

In the *Cargo.toml* file, everything that follows a header is part of a section
that continues until another section starts. The `[dependencies]` section is
where you tell Cargo which external crates your project depends on and which
versions of those crates you require. In this case, we’ll specify the `rand`
crate with the semantic version specifier `0.3.14`. Cargo understands [Semantic
Versioning][semver]<!-- ignore --> (sometimes called *SemVer*), which is a
standard for writing version numbers. The number `0.3.14` is actually shorthand
for `^0.3.14`, which means “any version that has a public API compatible with
version 0.3.14.”

[semver]: http://semver.org

Now, without changing any of the code, let’s build the project, as shown in
Listing 2-2:

```text
$ cargo build
    Updating registry `https://github.com/rust-lang/crates.io-index`
 Downloading rand v0.3.14
 Downloading libc v0.2.14
   Compiling libc v0.2.14
   Compiling rand v0.3.14
   Compiling guessing_game v0.1.0 (file:///projects/guessing_game)
    Finished dev [unoptimized + debuginfo] target(s) in 2.53 secs
```

<span class="caption">Listing 2-2: The output from running `cargo build` after
adding the rand crate as a dependency</span>

You may see different version numbers (but they will all be compatible with
the code, thanks to SemVer!), and the lines may be in a different order.

Now that we have an external dependency, Cargo fetches the latest versions of
everything from the *registry*, which is a copy of data from
[Crates.io][cratesio]. Crates.io is where people in the Rust ecosystem post
their open source Rust projects for others to use.

[cratesio]: https://crates.io

After updating the registry, Cargo checks the `[dependencies]` section and
downloads any crates you don’t have yet. In this case, although we only listed
`rand` as a dependency, Cargo also grabbed a copy of `libc`, because `rand`
depends on `libc` to work. After downloading the crates, Rust compiles them and
then compiles the project with the dependencies available.

If you immediately run `cargo build` again without making any changes, you
won’t get any output aside from the `Finished` line. Cargo knows it has already
downloaded and compiled the dependencies, and you haven’t changed anything
about them in your *Cargo.toml* file. Cargo also knows that you haven’t changed
anything about your code, so it doesn’t recompile that either. With nothing to
do, it simply exits.

If you open up the *src/main.rs* file, make a trivial change, and then save it
and build again, you’ll only see two lines of output:

```text
$ cargo build
   Compiling guessing_game v0.1.0 (file:///projects/guessing_game)
    Finished dev [unoptimized + debuginfo] target(s) in 2.53 secs
```

These lines show Cargo only updates the build with your tiny change to the
*src/main.rs* file. Your dependencies haven’t changed, so Cargo knows it can
reuse what it has already downloaded and compiled for those. It just rebuilds
your part of the code.

#### Ensuring Reproducible Builds with the *Cargo.lock* File

Cargo has a mechanism that ensures you can rebuild the same artifact every time
you or anyone else builds your code: Cargo will use only the versions of the
dependencies you specified until you indicate otherwise. For example, what
happens if next week version `v0.3.15` of the `rand` crate comes out and
contains an important bug fix but also contains a regression that will break
your code?

The answer to this problem is the *Cargo.lock* file, which was created the
first time you ran `cargo build` and is now in your *guessing_game* directory.
When you build a project for the first time, Cargo figures out all the
versions of the dependencies that fit the criteria and then writes them to
the *Cargo.lock* file. When you build your project in the future, Cargo will
see that the *Cargo.lock* file exists and use the versions specified there
rather than doing all the work of figuring out versions again. This lets you
have a reproducible build automatically. In other words, your project will
remain at `0.3.14` until you explicitly upgrade, thanks to the *Cargo.lock*
file.

#### Updating a Crate to Get a New Version

When you *do* want to update a crate, Cargo provides another command, `update`,
which will ignore the *Cargo.lock* file and figure out all the latest versions
that fit your specifications in *Cargo.toml*. If that works, Cargo will write
those versions to the *Cargo.lock* file.

But by default, Cargo will only look for versions larger than `0.3.0` and
smaller than `0.4.0`. If the `rand` crate has released two new versions,
`0.3.15` and `0.4.0`, you would see the following if you ran `cargo update`:

```text
$ cargo update
    Updating registry `https://github.com/rust-lang/crates.io-index`
    Updating rand v0.3.14 -> v0.3.15
```

At this point, you would also notice a change in your *Cargo.lock* file noting
that the version of the `rand` crate you are now using is `0.3.15`.

If you wanted to use `rand` version `0.4.0` or any version in the `0.4.x`
series, you’d have to update the *Cargo.toml* file to look like this instead:

```toml
[dependencies]

rand = "0.4.0"
```

The next time you run `cargo build`, Cargo will update the registry of crates
available and reevaluate your `rand` requirements according to the new version
you have specified.

There’s a lot more to say about [Cargo][doccargo]<!-- ignore --> and [its
ecosystem][doccratesio]<!-- ignore --> which we’ll discuss in Chapter 14, but
for now, that’s all you need to know. Cargo makes it very easy to reuse
libraries, so Rustaceans are able to write smaller projects that are assembled
from a number of packages.

[doccargo]: http://doc.crates.io
[doccratesio]: http://doc.crates.io/crates-io.html

### Generating a Random Number

Now that you’ve added the `rand` crate to *Cargo.toml*, let’s start using
`rand`. The next step is to update *src/main.rs*, as shown in Listing 2-3:

<span class="filename">Filename: src/main.rs</span>

```rust,ignore
use std::io;
use rand::Rng;

fn main() {
    println!("Guess the number!");

    let secret_number = rand::thread_rng().gen_range(1, 101);

    println!("The secret number is: {}", secret_number);

    println!("Please input your guess.");

    let mut guess = String::new();

    io::stdin().read_line(&mut guess)
        .expect("Failed to read line");

    println!("You guessed: {}", guess);
}
```

<span class="caption">Listing 2-3: Adding code to generate a random
number</span>

First, we add a line that lets Rust know we’ll be using the `rand` crate as an
external dependency. This also does the equivalent of calling `use rand`, so
now we can call anything in the `rand` crate by placing `rand::` before it.

Next, we add another `use` line: `use rand::Rng`. The `Rng` trait defines
methods that random number generators implement, and this trait must be in
scope for us to use those methods. Chapter 10 will cover traits in detail.

Also, we’re adding two more lines in the middle. The `rand::thread_rng` function
will give us the particular random number generator that we’re going to use:
one that is local to the current thread of execution and seeded by the
operating system. Next, we call the `gen_range` method on the random number
generator. This method is defined by the `Rng` trait that we brought into
scope with the `use rand::Rng` statement. The `gen_range` method takes two
numbers as arguments and generates a random number between them. It’s inclusive
on the lower bound but exclusive on the upper bound, so we need to specify `1`
and `101` to request a number between 1 and 100.

> Note: You won’t just know which traits to use and which methods and functions
> to call from a crate. Instructions for using a crate are in each crate’s
> documentation. Another neat feature of Cargo is that you can run the `cargo
> doc --open` command, which will build documentation provided by all of your
> dependencies locally and open it in your browser. If you’re interested in
> other functionality in the `rand` crate, for example, run `cargo doc --open`
> and click `rand` in the sidebar on the left.

The second line that we added to the code prints the secret number. This is
useful while we’re developing the program to be able to test it, but we’ll
delete it from the final version. It’s not much of a game if the program prints
the answer as soon as it starts!

Try running the program a few times:

```text
$ cargo run
   Compiling guessing_game v0.1.0 (file:///projects/guessing_game)
    Finished dev [unoptimized + debuginfo] target(s) in 2.53 secs
     Running `target/debug/guessing_game`
Guess the number!
The secret number is: 7
Please input your guess.
4
You guessed: 4
$ cargo run
     Running `target/debug/guessing_game`
Guess the number!
The secret number is: 83
Please input your guess.
5
You guessed: 5
```

You should get different random numbers, and they should all be numbers between
1 and 100. Great job!

## Comparing the Guess to the Secret Number

Now that we have user input and a random number, we can compare them. That step
is shown in Listing 2-4. Note that this code won’t compile quite yet, as we
will explain.

<span class="filename">Filename: src/main.rs</span>

```rust,ignore,does_not_compile
use std::io;
use std::cmp::Ordering;
use rand::Rng;

fn main() {
    // ---snip---

    println!("You guessed: {}", guess);

    match guess.cmp(&secret_number) {
        Ordering::Less => println!("Too small!"),
        Ordering::Greater => println!("Too big!"),
        Ordering::Equal => println!("You win!"),
    }
}
```

<span class="caption">Listing 2-4: Handling the possible return values of
comparing two numbers</span>

The first new bit here is another `use` statement, bringing a type called
`std::cmp::Ordering` into scope from the standard library. Like `Result`,
`Ordering` is another enum, but the variants for `Ordering` are `Less`,
`Greater`, and `Equal`. These are the three outcomes that are possible when you
compare two values.

Then we add five new lines at the bottom that use the `Ordering` type.

The `cmp` method compares two values and can be called on anything that can be
compared. It takes a reference to whatever you want to compare with: here it’s
comparing the `guess` to the `secret_number`. Then it returns a variant of the
`Ordering` enum we brought into scope with the `use` statement. We use a
[`match`][match]<!-- ignore --> expression to decide what to do next based on
which variant of `Ordering` was returned from the call to `cmp` with the values
in `guess` and `secret_number`.

[match]: ch06-02-match.html

A `match` expression is made up of *arms*. An arm consists of a *pattern* and
the code that should be run if the value given to the beginning of the `match`
expression fits that arm’s pattern. Rust takes the value given to `match` and
looks through each arm’s pattern in turn. The `match` construct and patterns
are powerful features in Rust that let you express a variety of situations your
code might encounter and make sure that you handle them all. These features
will be covered in detail in Chapter 6 and Chapter 18, respectively.

Let’s walk through an example of what would happen with the `match` expression
used here. Say that the user has guessed 50 and the randomly generated secret
number this time is 38. When the code compares 50 to 38, the `cmp` method will
return `Ordering::Greater`, because 50 is greater than 38. The `match`
expression gets the `Ordering::Greater` value and starts checking each arm’s
pattern. It looks at the first arm’s pattern, `Ordering::Less`, and sees that
the value `Ordering::Greater` does not match `Ordering::Less`, so it ignores
the code in that arm and moves to the next arm. The next arm’s pattern,
`Ordering::Greater`, *does* match `Ordering::Greater`! The associated code in
that arm will execute and print `Too big!` to the screen. The `match`
expression ends because it has no need to look at the last arm in this scenario.

However, the code in Listing 2-4 won’t compile yet. Let’s try it:

```text
$ cargo build
   Compiling guessing_game v0.1.0 (file:///projects/guessing_game)
error[E0308]: mismatched types
  --> src/main.rs:23:21
   |
23 |     match guess.cmp(&secret_number) {
   |                     ^^^^^^^^^^^^^^ expected struct `std::string::String`, found integral variable
   |
   = note: expected type `&std::string::String`
   = note:    found type `&{integer}`

error: aborting due to previous error
Could not compile `guessing_game`.
```

The core of the error states that there are *mismatched types*. Rust has a
strong, static type system. However, it also has type inference. When we wrote
`let mut guess = String::new();`, Rust was able to infer that `guess` should be
a `String` and didn’t make us write the type. The `secret_number`, on the other
hand, is a number type. A few number types can have a value between 1 and 100:
`i32`, a 32-bit number; `u32`, an unsigned 32-bit number; `i64`, a 64-bit
number; as well as others. Rust defaults to an `i32`, which is the type of
`secret_number` unless you add type information elsewhere that would cause Rust
to infer a different numerical type. The reason for the error is that Rust
cannot compare a string and a number type.

Ultimately, we want to convert the `String` the program reads as input into a
real number type so we can compare it numerically to the secret number. We can
do that by adding the following two lines to the `main` function body:

<span class="filename">Filename: src/main.rs</span>

```rust,ignore
// --snip--

    let mut guess = String::new();

    io::stdin().read_line(&mut guess)
        .expect("Failed to read line");

    let guess: u32 = guess.trim().parse()
        .expect("Please type a number!");

    println!("You guessed: {}", guess);

    match guess.cmp(&secret_number) {
        Ordering::Less => println!("Too small!"),
        Ordering::Greater => println!("Too big!"),
        Ordering::Equal => println!("You win!"),
    }
}
```

The two new lines are:

```rust,ignore
let guess: u32 = guess.trim().parse()
    .expect("Please type a number!");
```

We create a variable named `guess`. But wait, doesn’t the program already have
a variable named `guess`? It does, but Rust allows us to *shadow* the previous
value of `guess` with a new one. This feature is often used in situations in
which you want to convert a value from one type to another type. Shadowing lets
us reuse the `guess` variable name rather than forcing us to create two unique
variables, like `guess_str` and `guess` for example. (Chapter 3 covers
shadowing in more detail.)

We bind `guess` to the expression `guess.trim().parse()`. The `guess` in the
expression refers to the original `guess` that was a `String` with the input in
it. The `trim` method on a `String` instance will eliminate any whitespace at
the beginning and end. Although `u32` can contain only numerical characters,
the user must press <span class="keystroke">enter</span> to satisfy
`read_line`. When the user presses <span class="keystroke">enter</span>, a
newline character is added to the string. For example, if the user types <span
class="keystroke">5</span> and presses <span class="keystroke">enter</span>,
`guess` looks like this: `5\n`. The `\n` represents “newline,” the result of
pressing <span class="keystroke">enter</span>. The `trim` method eliminates
`\n`, resulting in just `5`.

The [`parse` method on strings][parse]<!-- ignore --> parses a string into some
kind of number. Because this method can parse a variety of number types, we
need to tell Rust the exact number type we want by using `let guess: u32`. The
colon (`:`) after `guess` tells Rust we’ll annotate the variable’s type. Rust
has a few built-in number types; the `u32` seen here is an unsigned, 32-bit
integer. It’s a good default choice for a small positive number. You’ll learn
about other number types in Chapter 3. Additionally, the `u32` annotation in
this example program and the comparison with `secret_number` means that Rust
will infer that `secret_number` should be a `u32` as well. So now the
comparison will be between two values of the same type!

[parse]: ../../std/primitive.str.html#method.parse

The call to `parse` could easily cause an error. If, for example, the string
contained `A👍%`, there would be no way to convert that to a number. Because it
might fail, the `parse` method returns a `Result` type, much as the `read_line`
method does (discussed earlier in “Handling Potential Failure with the Result
Type”). We’ll treat this `Result` the same way by using the `expect` method
again. If `parse` returns an `Err` `Result` variant because it couldn’t create
a number from the string, the `expect` call will crash the game and print the
message we give it. If `parse` can successfully convert the string to a number,
it will return the `Ok` variant of `Result`, and `expect` will return the
number that we want from the `Ok` value.

Let’s run the program now!

```text
$ cargo run
   Compiling guessing_game v0.1.0 (file:///projects/guessing_game)
    Finished dev [unoptimized + debuginfo] target(s) in 0.43 secs
     Running `target/guessing_game`
Guess the number!
The secret number is: 58
Please input your guess.
  76
You guessed: 76
Too big!
```

Nice! Even though spaces were added before the guess, the program still figured
out that the user guessed 76. Run the program a few times to verify the
different behavior with different kinds of input: guess the number correctly,
guess a number that is too high, and guess a number that is too low.

We have most of the game working now, but the user can make only one guess.
Let’s change that by adding a loop!

## Allowing Multiple Guesses with Looping

The `loop` keyword creates an infinite loop. We’ll add that now to give users
more chances at guessing the number:

<span class="filename">Filename: src/main.rs</span>

```rust,ignore
// --snip--

    println!("The secret number is: {}", secret_number);

    loop {
        println!("Please input your guess.");

        // --snip--

        match guess.cmp(&secret_number) {
            Ordering::Less => println!("Too small!"),
            Ordering::Greater => println!("Too big!"),
            Ordering::Equal => println!("You win!"),
        }
    }
}
```

As you can see, we’ve moved everything into a loop from the guess input prompt
onward. Be sure to indent the lines inside the loop another four spaces each
and run the program again. Notice that there is a new problem because the
program is doing exactly what we told it to do: ask for another guess forever!
It doesn’t seem like the user can quit!

The user could always halt the program by using the keyboard shortcut <span
class="keystroke">ctrl-c</span>. But there’s another way to escape this
insatiable monster, as mentioned in the `parse` discussion in “Comparing the
Guess to the Secret Number”: if the user enters a non-number answer, the
program will crash. The user can take advantage of that in order to quit, as
shown here:

```text
$ cargo run
   Compiling guessing_game v0.1.0 (file:///projects/guessing_game)
    Finished dev [unoptimized + debuginfo] target(s) in 1.50 secs
     Running `target/guessing_game`
Guess the number!
The secret number is: 59
Please input your guess.
45
You guessed: 45
Too small!
Please input your guess.
60
You guessed: 60
Too big!
Please input your guess.
59
You guessed: 59
You win!
Please input your guess.
quit
thread 'main' panicked at 'Please type a number!: ParseIntError { kind: InvalidDigit }', src/libcore/result.rs:785
note: Run with `RUST_BACKTRACE=1` for a backtrace.
error: Process didn't exit successfully: `target/debug/guess` (exit code: 101)
```

Typing `quit` actually quits the game, but so will any other non-number input.
However, this is suboptimal to say the least. We want the game to automatically
stop when the correct number is guessed.

### Quitting After a Correct Guess

Let’s program the game to quit when the user wins by adding a `break` statement:

<span class="filename">Filename: src/main.rs</span>

```rust,ignore
// --snip--

        match guess.cmp(&secret_number) {
            Ordering::Less => println!("Too small!"),
            Ordering::Greater => println!("Too big!"),
            Ordering::Equal => {
                println!("You win!");
                break;
            }
        }
    }
}
```

Adding the `break` line after `You win!` makes the program exit the loop when
the user guesses the secret number correctly. Exiting the loop also means
exiting the program, because the loop is the last part of `main`.

### Handling Invalid Input

To further refine the game’s behavior, rather than crashing the program when
the user inputs a non-number, let’s make the game ignore a non-number so the
user can continue guessing. We can do that by altering the line where `guess`
is converted from a `String` to a `u32`:

```rust,ignore
let guess: u32 = match guess.trim().parse() {
    Ok(num) => num,
    Err(_) => continue,
};
```

Switching from an `expect` call to a `match` expression is how you generally
move from crashing on an error to handling the error. Remember that `parse`
returns a `Result` type and `Result` is an enum that has the variants `Ok` or
`Err`. We’re using a `match` expression here, as we did with the `Ordering`
result of the `cmp` method.

If `parse` is able to successfully turn the string into a number, it will
return an `Ok` value that contains the resulting number. That `Ok` value will
match the first arm’s pattern, and the `match` expression will just return the
`num` value that `parse` produced and put inside the `Ok` value. That number
will end up right where we want it in the new `guess` variable we’re creating.

If `parse` is *not* able to turn the string into a number, it will return an
`Err` value that contains more information about the error. The `Err` value
does not match the `Ok(num)` pattern in the first `match` arm, but it does
match the `Err(_)` pattern in the second arm. The underscore, `_`, is a
catchall value; in this example, we’re saying we want to match all `Err`
values, no matter what information they have inside them. So the program will
execute the second arm’s code, `continue`, which means to go to the next
iteration of the `loop` and ask for another guess. So, effectively, the program
ignores all errors that `parse` might encounter!

Now everything in the program should work as expected. Let’s try it:

```text
$ cargo run
   Compiling guessing_game v0.1.0 (file:///projects/guessing_game)
     Running `target/guessing_game`
Guess the number!
The secret number is: 61
Please input your guess.
10
You guessed: 10
Too small!
Please input your guess.
99
You guessed: 99
Too big!
Please input your guess.
foo
Please input your guess.
61
You guessed: 61
You win!
```

Awesome! With one tiny final tweak, we will finish the guessing game. Recall
that the program is still printing the secret number. That worked well for
testing, but it ruins the game. Let’s delete the `println!` that outputs the
secret number. Listing 2-5 shows the final code:

<span class="filename">Filename: src/main.rs</span>

```rust,ignore
use std::io;
use std::cmp::Ordering;
use rand::Rng;

fn main() {
    println!("Guess the number!");

    let secret_number = rand::thread_rng().gen_range(1, 101);

    loop {
        println!("Please input your guess.");

        let mut guess = String::new();

        io::stdin().read_line(&mut guess)
            .expect("Failed to read line");

        let guess: u32 = match guess.trim().parse() {
            Ok(num) => num,
            Err(_) => continue,
        };

        println!("You guessed: {}", guess);

        match guess.cmp(&secret_number) {
            Ordering::Less => println!("Too small!"),
            Ordering::Greater => println!("Too big!"),
            Ordering::Equal => {
                println!("You win!");
                break;
            }
        }
    }
}
```

<span class="caption">Listing 2-5: Complete guessing game code</span>

## Summary

At this point, you’ve successfully built the guessing game! Congratulations!

This project was a hands-on way to introduce you to many new Rust concepts:
`let`, `match`, methods, associated functions, the use of external crates, and
more. In the next few chapters, you’ll learn about these concepts in more
detail. Chapter 3 covers concepts that most programming languages have, such as
variables, data types, and functions, and shows how to use them in Rust.
Chapter 4 explores ownership, a feature that makes Rust different from other
languages. Chapter 5 discusses structs and method syntax, and Chapter 6
explains how enums work.
=======
If you have an internet connection, you can [find a copy distributed with
Rust
1.30](https://doc.rust-lang.org/1.30.0/book/2018-edition/ch02-00-guessing-game-tutorial.html).
>>>>>>> f0dda7ba
<|MERGE_RESOLUTION|>--- conflicted
+++ resolved
@@ -5,1000 +5,6 @@
 If you came here via a link or web search, you may want to check out [the current
 version of the book](../index.html) instead.
 
-<<<<<<< HEAD
-## Setting Up a New Project
-
-To set up a new project, go to the *projects* directory that you created in
-Chapter 1 and make a new project using Cargo, like so:
-
-```text
-$ cargo new guessing_game
-$ cd guessing_game
-```
-
-The first command, `cargo new`, takes the name of the project (`guessing_game`)
-as the first argument. The second command changes to the new project’s
-directory.
-
-Look at the generated *Cargo.toml* file:
-
-<span class="filename">Filename: Cargo.toml</span>
-
-```toml
-[package]
-name = "guessing_game"
-version = "0.1.0"
-authors = ["Your Name <you@example.com>"]
-
-[dependencies]
-```
-
-If the author information that Cargo obtained from your environment is not
-correct, fix that in the file and save it again.
-
-As you saw in Chapter 1, `cargo new` generates a “Hello, world!” program for
-you. Check out the *src/main.rs* file:
-
-<span class="filename">Filename: src/main.rs</span>
-
-```rust
-fn main() {
-    println!("Hello, world!");
-}
-```
-
-Now let’s compile this “Hello, world!” program and run it in the same step
-using the `cargo run` command:
-
-```text
-$ cargo run
-   Compiling guessing_game v0.1.0 (file:///projects/guessing_game)
-    Finished dev [unoptimized + debuginfo] target(s) in 1.50 secs
-     Running `target/debug/guessing_game`
-Hello, world!
-```
-
-The `run` command comes in handy when you need to rapidly iterate on a project,
-as we’ll do in this game, quickly testing each iteration before moving on to
-the next one.
-
-Reopen the *src/main.rs* file. You’ll be writing all the code in this file.
-
-## Processing a Guess
-
-The first part of the guessing game program will ask for user input, process
-that input, and check that the input is in the expected form. To start, we’ll
-allow the player to input a guess. Enter the code in Listing 2-1 into
-*src/main.rs*.
-
-<span class="filename">Filename: src/main.rs</span>
-
-```rust,ignore
-use std::io;
-
-fn main() {
-    println!("Guess the number!");
-
-    println!("Please input your guess.");
-
-    let mut guess = String::new();
-
-    io::stdin().read_line(&mut guess)
-        .expect("Failed to read line");
-
-    println!("You guessed: {}", guess);
-}
-```
-
-<span class="caption">Listing 2-1: Code that gets a guess from the user and
-prints it</span>
-
-This code contains a lot of information, so let’s go over it line by line. To
-obtain user input and then print the result as output, we need to bring the
-`io` (input/output) library into scope. The `io` library comes from the
-standard library (which is known as `std`):
-
-```rust,ignore
-use std::io;
-```
-
-By default, Rust brings only a few types into the scope of every program in
-[the *prelude*][prelude]<!-- ignore -->. If a type you want to use isn’t in the
-prelude, you have to bring that type into scope explicitly with a `use`
-statement. Using the `std::io` library provides you with a number of useful
-features, including the ability to accept user input.
-
-[prelude]: ../../std/prelude/index.html
-
-As you saw in Chapter 1, the `main` function is the entry point into the
-program:
-
-```rust,ignore
-fn main() {
-```
-
-The `fn` syntax declares a new function, the parentheses, `()`, indicate there
-are no parameters, and the curly bracket, `{`, starts the body of the function.
-
-As you also learned in Chapter 1, `println!` is a macro that prints a string to
-the screen:
-
-```rust,ignore
-println!("Guess the number!");
-
-println!("Please input your guess.");
-```
-
-This code is printing a prompt stating what the game is and requesting input
-from the user.
-
-### Storing Values with Variables
-
-Next, we’ll create a place to store the user input, like this:
-
-```rust,ignore
-let mut guess = String::new();
-```
-
-Now the program is getting interesting! There’s a lot going on in this little
-line. Notice that this is a `let` statement, which is used to create a
-*variable*. Here’s another example:
-
-```rust,ignore
-let foo = bar;
-```
-
-This line creates a new variable named `foo` and binds it to the value of the
-`bar` variable. In Rust, variables are immutable by default. We’ll be
-discussing this concept in detail in the “Variables and Mutability” section in
-Chapter 3. The following example shows how to use `mut` before the variable
-name to make a variable mutable:
-
-```rust,ignore
-let foo = 5; // immutable
-let mut bar = 5; // mutable
-```
-
-> Note: The `//` syntax starts a comment that continues until the end of the
-> line. Rust ignores everything in comments, which are discussed in more detail
-> in Chapter 3.
-
-Now you know that `let mut guess` will introduce a mutable variable named
-`guess`. On the other side of the equal sign (`=`) is the value that `guess` is
-bound to, which is the result of calling `String::new`, a function that returns
-a new instance of a `String`. [`String`][string]<!-- ignore --> is a string
-type provided by the standard library that is a growable, UTF-8 encoded bit of
-text.
-
-[string]: ../../std/string/struct.String.html
-
-The `::` syntax in the `::new` line indicates that `new` is an *associated
-function* of the `String` type. An associated function is implemented on a type,
-in this case `String`, rather than on a particular instance of a `String`. Some
-languages call this a *static method*.
-
-This `new` function creates a new, empty string. You’ll find a `new` function
-on many types, because it’s a common name for a function that makes a new value
-of some kind.
-
-To summarize, the `let mut guess = String::new();` line has created a mutable
-variable that is currently bound to a new, empty instance of a `String`. Whew!
-
-Recall that we included the input/output functionality from the standard
-library with `use std::io;` on the first line of the program. Now we’ll call an
-associated function, `stdin`, on `io`:
-
-```rust,ignore
-io::stdin().read_line(&mut guess)
-    .expect("Failed to read line");
-```
-
-If we hadn’t listed the `use std::io` line at the beginning of the program, we
-could have written this function call as `std::io::stdin`. The `stdin` function
-returns an instance of [`std::io::Stdin`][iostdin]<!-- ignore -->, which is a
-type that represents a handle to the standard input for your terminal.
-
-[iostdin]: ../../std/io/struct.Stdin.html
-
-The next part of the code, `.read_line(&mut guess)`, calls the
-[`read_line`][read_line]<!-- ignore --> method on the standard input handle to
-get input from the user. We’re also passing one argument to `read_line`: `&mut
-guess`.
-
-[read_line]: ../../std/io/struct.Stdin.html#method.read_line
-
-The job of `read_line` is to take whatever the user types into standard input
-and place that into a string, so it takes that string as an argument. The
-string argument needs to be mutable so the method can change the string’s
-content by adding the user input.
-
-The `&` indicates that this argument is a *reference*, which gives you a way to
-let multiple parts of your code access one piece of data without needing to
-copy that data into memory multiple times. References are a complex feature,
-and one of Rust’s major advantages is how safe and easy it is to use
-references. You don’t need to know a lot of those details to finish this
-program. For now, all you need to know is that like variables, references are
-immutable by default. Hence, you need to write `&mut guess` rather than
-`&guess` to make it mutable. (Chapter 4 will explain references more
-thoroughly.)
-
-### Handling Potential Failure with the `Result` Type
-
-We’re not quite done with this line of code. Although what we’ve discussed so
-far is a single line of text, it’s only the first part of the single logical
-line of code. The second part is this method:
-
-```rust,ignore
-.expect("Failed to read line");
-```
-
-When you call a method with the `.foo()` syntax, it’s often wise to introduce a
-newline and other whitespace to help break up long lines. We could have
-written this code as:
-
-```rust,ignore
-io::stdin().read_line(&mut guess).expect("Failed to read line");
-```
-
-However, one long line is difficult to read, so it’s best to divide it: two
-lines for two method calls. Now let’s discuss what this line does.
-
-As mentioned earlier, `read_line` puts what the user types into the string
-we’re passing it, but it also returns a value—in this case, an
-[`io::Result`][ioresult]<!-- ignore -->. Rust has a number of types named
-`Result` in its standard library: a generic [`Result`][result]<!-- ignore -->
-as well as specific versions for submodules, such as `io::Result`.
-
-[ioresult]: ../../std/io/type.Result.html
-[result]: ../../std/result/enum.Result.html
-
-The `Result` types are [*enumerations*][enums]<!-- ignore -->, often referred
-to as *enums*. An enumeration is a type that can have a fixed set of values,
-and those values are called the enum’s *variants*. Chapter 6 will cover enums
-in more detail.
-
-[enums]: ch06-00-enums.html
-
-For `Result`, the variants are `Ok` or `Err`. The `Ok` variant indicates the
-operation was successful, and inside `Ok` is the successfully generated value.
-The `Err` variant means the operation failed, and `Err` contains information
-about how or why the operation failed.
-
-The purpose of these `Result` types is to encode error-handling information.
-Values of the `Result` type, like any type, have methods defined on them. An
-instance of `io::Result` has an [`expect` method][expect]<!-- ignore --> that
-you can call. If this instance of `io::Result` is an `Err` value, `expect` will
-cause the program to crash and display the message that you passed as an
-argument to `expect`. If the `read_line` method returns an `Err`, it would
-likely be the result of an error coming from the underlying operating system.
-If this instance of `io::Result` is an `Ok` value, `expect` will take the
-return value that `Ok` is holding and return just that value to you so you
-can use it. In this case, that value is the number of bytes in what the user
-entered into standard input.
-
-[expect]: ../../std/result/enum.Result.html#method.expect
-
-If you don’t call `expect`, the program will compile, but you’ll get a warning:
-
-```text
-$ cargo build
-   Compiling guessing_game v0.1.0 (file:///projects/guessing_game)
-warning: unused `std::result::Result` which must be used
-  --> src/main.rs:10:5
-   |
-10 |     io::stdin().read_line(&mut guess);
-   |     ^^^^^^^^^^^^^^^^^^^^^^^^^^^^^^^^^^
-   |
-   = note: #[warn(unused_must_use)] on by default
-```
-
-Rust warns that you haven’t used the `Result` value returned from `read_line`,
-indicating that the program hasn’t handled a possible error.
-
-The right way to suppress the warning is to actually write error handling, but
-since you just want to crash this program when a problem occurs, you can use
-`expect`. You’ll learn about recovering from errors in Chapter 9.
-
-### Printing Values with `println!` Placeholders
-
-Aside from the closing curly brackets, there’s only one more line to discuss in
-the code added so far, which is the following:
-
-```rust,ignore
-println!("You guessed: {}", guess);
-```
-
-This line prints the string we saved the user’s input in. The set of curly
-brackets, `{}`, is a placeholder: think of `{}` as little crab pincers that
-hold a value in place. You can print more than one value using curly brackets:
-the first set of curly brackets holds the first value listed after the format
-string, the second set holds the second value, and so on. Printing multiple
-values in one call to `println!` would look like this:
-
-```rust
-let x = 5;
-let y = 10;
-
-println!("x = {} and y = {}", x, y);
-```
-
-This code would print `x = 5 and y = 10`.
-
-### Testing the First Part
-
-Let’s test the first part of the guessing game. Run it using `cargo run`:
-
-```text
-$ cargo run
-   Compiling guessing_game v0.1.0 (file:///projects/guessing_game)
-    Finished dev [unoptimized + debuginfo] target(s) in 2.53 secs
-     Running `target/debug/guessing_game`
-Guess the number!
-Please input your guess.
-6
-You guessed: 6
-```
-
-At this point, the first part of the game is done: we’re getting input from the
-keyboard and then printing it.
-
-## Generating a Secret Number
-
-Next, we need to generate a secret number that the user will try to guess. The
-secret number should be different every time so the game is fun to play more
-than once. Let’s use a random number between 1 and 100 so the game isn’t too
-difficult. Rust doesn’t yet include random number functionality in its standard
-library. However, the Rust team does provide a [`rand` crate][randcrate].
-
-[randcrate]: https://crates.io/crates/rand
-
-### Using a Crate to Get More Functionality
-
-Remember that a crate is a collection of Rust source code files.
-The project we’ve been building is a *binary crate*, which is an executable.
-The `rand` crate is a *library crate*, which contains code intended to be
-used in other programs.
-
-Cargo’s use of external crates is where it really shines. Before we can write
-code that uses `rand`, we need to modify the *Cargo.toml* file to include the
-`rand` crate as a dependency. Open that file now and add the following line to
-the bottom beneath the `[dependencies]` section header that Cargo created for
-you:
-
-<span class="filename">Filename: Cargo.toml</span>
-
-```toml
-[dependencies]
-
-rand = "0.3.14"
-```
-
-In the *Cargo.toml* file, everything that follows a header is part of a section
-that continues until another section starts. The `[dependencies]` section is
-where you tell Cargo which external crates your project depends on and which
-versions of those crates you require. In this case, we’ll specify the `rand`
-crate with the semantic version specifier `0.3.14`. Cargo understands [Semantic
-Versioning][semver]<!-- ignore --> (sometimes called *SemVer*), which is a
-standard for writing version numbers. The number `0.3.14` is actually shorthand
-for `^0.3.14`, which means “any version that has a public API compatible with
-version 0.3.14.”
-
-[semver]: http://semver.org
-
-Now, without changing any of the code, let’s build the project, as shown in
-Listing 2-2:
-
-```text
-$ cargo build
-    Updating registry `https://github.com/rust-lang/crates.io-index`
- Downloading rand v0.3.14
- Downloading libc v0.2.14
-   Compiling libc v0.2.14
-   Compiling rand v0.3.14
-   Compiling guessing_game v0.1.0 (file:///projects/guessing_game)
-    Finished dev [unoptimized + debuginfo] target(s) in 2.53 secs
-```
-
-<span class="caption">Listing 2-2: The output from running `cargo build` after
-adding the rand crate as a dependency</span>
-
-You may see different version numbers (but they will all be compatible with
-the code, thanks to SemVer!), and the lines may be in a different order.
-
-Now that we have an external dependency, Cargo fetches the latest versions of
-everything from the *registry*, which is a copy of data from
-[Crates.io][cratesio]. Crates.io is where people in the Rust ecosystem post
-their open source Rust projects for others to use.
-
-[cratesio]: https://crates.io
-
-After updating the registry, Cargo checks the `[dependencies]` section and
-downloads any crates you don’t have yet. In this case, although we only listed
-`rand` as a dependency, Cargo also grabbed a copy of `libc`, because `rand`
-depends on `libc` to work. After downloading the crates, Rust compiles them and
-then compiles the project with the dependencies available.
-
-If you immediately run `cargo build` again without making any changes, you
-won’t get any output aside from the `Finished` line. Cargo knows it has already
-downloaded and compiled the dependencies, and you haven’t changed anything
-about them in your *Cargo.toml* file. Cargo also knows that you haven’t changed
-anything about your code, so it doesn’t recompile that either. With nothing to
-do, it simply exits.
-
-If you open up the *src/main.rs* file, make a trivial change, and then save it
-and build again, you’ll only see two lines of output:
-
-```text
-$ cargo build
-   Compiling guessing_game v0.1.0 (file:///projects/guessing_game)
-    Finished dev [unoptimized + debuginfo] target(s) in 2.53 secs
-```
-
-These lines show Cargo only updates the build with your tiny change to the
-*src/main.rs* file. Your dependencies haven’t changed, so Cargo knows it can
-reuse what it has already downloaded and compiled for those. It just rebuilds
-your part of the code.
-
-#### Ensuring Reproducible Builds with the *Cargo.lock* File
-
-Cargo has a mechanism that ensures you can rebuild the same artifact every time
-you or anyone else builds your code: Cargo will use only the versions of the
-dependencies you specified until you indicate otherwise. For example, what
-happens if next week version `v0.3.15` of the `rand` crate comes out and
-contains an important bug fix but also contains a regression that will break
-your code?
-
-The answer to this problem is the *Cargo.lock* file, which was created the
-first time you ran `cargo build` and is now in your *guessing_game* directory.
-When you build a project for the first time, Cargo figures out all the
-versions of the dependencies that fit the criteria and then writes them to
-the *Cargo.lock* file. When you build your project in the future, Cargo will
-see that the *Cargo.lock* file exists and use the versions specified there
-rather than doing all the work of figuring out versions again. This lets you
-have a reproducible build automatically. In other words, your project will
-remain at `0.3.14` until you explicitly upgrade, thanks to the *Cargo.lock*
-file.
-
-#### Updating a Crate to Get a New Version
-
-When you *do* want to update a crate, Cargo provides another command, `update`,
-which will ignore the *Cargo.lock* file and figure out all the latest versions
-that fit your specifications in *Cargo.toml*. If that works, Cargo will write
-those versions to the *Cargo.lock* file.
-
-But by default, Cargo will only look for versions larger than `0.3.0` and
-smaller than `0.4.0`. If the `rand` crate has released two new versions,
-`0.3.15` and `0.4.0`, you would see the following if you ran `cargo update`:
-
-```text
-$ cargo update
-    Updating registry `https://github.com/rust-lang/crates.io-index`
-    Updating rand v0.3.14 -> v0.3.15
-```
-
-At this point, you would also notice a change in your *Cargo.lock* file noting
-that the version of the `rand` crate you are now using is `0.3.15`.
-
-If you wanted to use `rand` version `0.4.0` or any version in the `0.4.x`
-series, you’d have to update the *Cargo.toml* file to look like this instead:
-
-```toml
-[dependencies]
-
-rand = "0.4.0"
-```
-
-The next time you run `cargo build`, Cargo will update the registry of crates
-available and reevaluate your `rand` requirements according to the new version
-you have specified.
-
-There’s a lot more to say about [Cargo][doccargo]<!-- ignore --> and [its
-ecosystem][doccratesio]<!-- ignore --> which we’ll discuss in Chapter 14, but
-for now, that’s all you need to know. Cargo makes it very easy to reuse
-libraries, so Rustaceans are able to write smaller projects that are assembled
-from a number of packages.
-
-[doccargo]: http://doc.crates.io
-[doccratesio]: http://doc.crates.io/crates-io.html
-
-### Generating a Random Number
-
-Now that you’ve added the `rand` crate to *Cargo.toml*, let’s start using
-`rand`. The next step is to update *src/main.rs*, as shown in Listing 2-3:
-
-<span class="filename">Filename: src/main.rs</span>
-
-```rust,ignore
-use std::io;
-use rand::Rng;
-
-fn main() {
-    println!("Guess the number!");
-
-    let secret_number = rand::thread_rng().gen_range(1, 101);
-
-    println!("The secret number is: {}", secret_number);
-
-    println!("Please input your guess.");
-
-    let mut guess = String::new();
-
-    io::stdin().read_line(&mut guess)
-        .expect("Failed to read line");
-
-    println!("You guessed: {}", guess);
-}
-```
-
-<span class="caption">Listing 2-3: Adding code to generate a random
-number</span>
-
-First, we add a line that lets Rust know we’ll be using the `rand` crate as an
-external dependency. This also does the equivalent of calling `use rand`, so
-now we can call anything in the `rand` crate by placing `rand::` before it.
-
-Next, we add another `use` line: `use rand::Rng`. The `Rng` trait defines
-methods that random number generators implement, and this trait must be in
-scope for us to use those methods. Chapter 10 will cover traits in detail.
-
-Also, we’re adding two more lines in the middle. The `rand::thread_rng` function
-will give us the particular random number generator that we’re going to use:
-one that is local to the current thread of execution and seeded by the
-operating system. Next, we call the `gen_range` method on the random number
-generator. This method is defined by the `Rng` trait that we brought into
-scope with the `use rand::Rng` statement. The `gen_range` method takes two
-numbers as arguments and generates a random number between them. It’s inclusive
-on the lower bound but exclusive on the upper bound, so we need to specify `1`
-and `101` to request a number between 1 and 100.
-
-> Note: You won’t just know which traits to use and which methods and functions
-> to call from a crate. Instructions for using a crate are in each crate’s
-> documentation. Another neat feature of Cargo is that you can run the `cargo
-> doc --open` command, which will build documentation provided by all of your
-> dependencies locally and open it in your browser. If you’re interested in
-> other functionality in the `rand` crate, for example, run `cargo doc --open`
-> and click `rand` in the sidebar on the left.
-
-The second line that we added to the code prints the secret number. This is
-useful while we’re developing the program to be able to test it, but we’ll
-delete it from the final version. It’s not much of a game if the program prints
-the answer as soon as it starts!
-
-Try running the program a few times:
-
-```text
-$ cargo run
-   Compiling guessing_game v0.1.0 (file:///projects/guessing_game)
-    Finished dev [unoptimized + debuginfo] target(s) in 2.53 secs
-     Running `target/debug/guessing_game`
-Guess the number!
-The secret number is: 7
-Please input your guess.
-4
-You guessed: 4
-$ cargo run
-     Running `target/debug/guessing_game`
-Guess the number!
-The secret number is: 83
-Please input your guess.
-5
-You guessed: 5
-```
-
-You should get different random numbers, and they should all be numbers between
-1 and 100. Great job!
-
-## Comparing the Guess to the Secret Number
-
-Now that we have user input and a random number, we can compare them. That step
-is shown in Listing 2-4. Note that this code won’t compile quite yet, as we
-will explain.
-
-<span class="filename">Filename: src/main.rs</span>
-
-```rust,ignore,does_not_compile
-use std::io;
-use std::cmp::Ordering;
-use rand::Rng;
-
-fn main() {
-    // ---snip---
-
-    println!("You guessed: {}", guess);
-
-    match guess.cmp(&secret_number) {
-        Ordering::Less => println!("Too small!"),
-        Ordering::Greater => println!("Too big!"),
-        Ordering::Equal => println!("You win!"),
-    }
-}
-```
-
-<span class="caption">Listing 2-4: Handling the possible return values of
-comparing two numbers</span>
-
-The first new bit here is another `use` statement, bringing a type called
-`std::cmp::Ordering` into scope from the standard library. Like `Result`,
-`Ordering` is another enum, but the variants for `Ordering` are `Less`,
-`Greater`, and `Equal`. These are the three outcomes that are possible when you
-compare two values.
-
-Then we add five new lines at the bottom that use the `Ordering` type.
-
-The `cmp` method compares two values and can be called on anything that can be
-compared. It takes a reference to whatever you want to compare with: here it’s
-comparing the `guess` to the `secret_number`. Then it returns a variant of the
-`Ordering` enum we brought into scope with the `use` statement. We use a
-[`match`][match]<!-- ignore --> expression to decide what to do next based on
-which variant of `Ordering` was returned from the call to `cmp` with the values
-in `guess` and `secret_number`.
-
-[match]: ch06-02-match.html
-
-A `match` expression is made up of *arms*. An arm consists of a *pattern* and
-the code that should be run if the value given to the beginning of the `match`
-expression fits that arm’s pattern. Rust takes the value given to `match` and
-looks through each arm’s pattern in turn. The `match` construct and patterns
-are powerful features in Rust that let you express a variety of situations your
-code might encounter and make sure that you handle them all. These features
-will be covered in detail in Chapter 6 and Chapter 18, respectively.
-
-Let’s walk through an example of what would happen with the `match` expression
-used here. Say that the user has guessed 50 and the randomly generated secret
-number this time is 38. When the code compares 50 to 38, the `cmp` method will
-return `Ordering::Greater`, because 50 is greater than 38. The `match`
-expression gets the `Ordering::Greater` value and starts checking each arm’s
-pattern. It looks at the first arm’s pattern, `Ordering::Less`, and sees that
-the value `Ordering::Greater` does not match `Ordering::Less`, so it ignores
-the code in that arm and moves to the next arm. The next arm’s pattern,
-`Ordering::Greater`, *does* match `Ordering::Greater`! The associated code in
-that arm will execute and print `Too big!` to the screen. The `match`
-expression ends because it has no need to look at the last arm in this scenario.
-
-However, the code in Listing 2-4 won’t compile yet. Let’s try it:
-
-```text
-$ cargo build
-   Compiling guessing_game v0.1.0 (file:///projects/guessing_game)
-error[E0308]: mismatched types
-  --> src/main.rs:23:21
-   |
-23 |     match guess.cmp(&secret_number) {
-   |                     ^^^^^^^^^^^^^^ expected struct `std::string::String`, found integral variable
-   |
-   = note: expected type `&std::string::String`
-   = note:    found type `&{integer}`
-
-error: aborting due to previous error
-Could not compile `guessing_game`.
-```
-
-The core of the error states that there are *mismatched types*. Rust has a
-strong, static type system. However, it also has type inference. When we wrote
-`let mut guess = String::new();`, Rust was able to infer that `guess` should be
-a `String` and didn’t make us write the type. The `secret_number`, on the other
-hand, is a number type. A few number types can have a value between 1 and 100:
-`i32`, a 32-bit number; `u32`, an unsigned 32-bit number; `i64`, a 64-bit
-number; as well as others. Rust defaults to an `i32`, which is the type of
-`secret_number` unless you add type information elsewhere that would cause Rust
-to infer a different numerical type. The reason for the error is that Rust
-cannot compare a string and a number type.
-
-Ultimately, we want to convert the `String` the program reads as input into a
-real number type so we can compare it numerically to the secret number. We can
-do that by adding the following two lines to the `main` function body:
-
-<span class="filename">Filename: src/main.rs</span>
-
-```rust,ignore
-// --snip--
-
-    let mut guess = String::new();
-
-    io::stdin().read_line(&mut guess)
-        .expect("Failed to read line");
-
-    let guess: u32 = guess.trim().parse()
-        .expect("Please type a number!");
-
-    println!("You guessed: {}", guess);
-
-    match guess.cmp(&secret_number) {
-        Ordering::Less => println!("Too small!"),
-        Ordering::Greater => println!("Too big!"),
-        Ordering::Equal => println!("You win!"),
-    }
-}
-```
-
-The two new lines are:
-
-```rust,ignore
-let guess: u32 = guess.trim().parse()
-    .expect("Please type a number!");
-```
-
-We create a variable named `guess`. But wait, doesn’t the program already have
-a variable named `guess`? It does, but Rust allows us to *shadow* the previous
-value of `guess` with a new one. This feature is often used in situations in
-which you want to convert a value from one type to another type. Shadowing lets
-us reuse the `guess` variable name rather than forcing us to create two unique
-variables, like `guess_str` and `guess` for example. (Chapter 3 covers
-shadowing in more detail.)
-
-We bind `guess` to the expression `guess.trim().parse()`. The `guess` in the
-expression refers to the original `guess` that was a `String` with the input in
-it. The `trim` method on a `String` instance will eliminate any whitespace at
-the beginning and end. Although `u32` can contain only numerical characters,
-the user must press <span class="keystroke">enter</span> to satisfy
-`read_line`. When the user presses <span class="keystroke">enter</span>, a
-newline character is added to the string. For example, if the user types <span
-class="keystroke">5</span> and presses <span class="keystroke">enter</span>,
-`guess` looks like this: `5\n`. The `\n` represents “newline,” the result of
-pressing <span class="keystroke">enter</span>. The `trim` method eliminates
-`\n`, resulting in just `5`.
-
-The [`parse` method on strings][parse]<!-- ignore --> parses a string into some
-kind of number. Because this method can parse a variety of number types, we
-need to tell Rust the exact number type we want by using `let guess: u32`. The
-colon (`:`) after `guess` tells Rust we’ll annotate the variable’s type. Rust
-has a few built-in number types; the `u32` seen here is an unsigned, 32-bit
-integer. It’s a good default choice for a small positive number. You’ll learn
-about other number types in Chapter 3. Additionally, the `u32` annotation in
-this example program and the comparison with `secret_number` means that Rust
-will infer that `secret_number` should be a `u32` as well. So now the
-comparison will be between two values of the same type!
-
-[parse]: ../../std/primitive.str.html#method.parse
-
-The call to `parse` could easily cause an error. If, for example, the string
-contained `A👍%`, there would be no way to convert that to a number. Because it
-might fail, the `parse` method returns a `Result` type, much as the `read_line`
-method does (discussed earlier in “Handling Potential Failure with the Result
-Type”). We’ll treat this `Result` the same way by using the `expect` method
-again. If `parse` returns an `Err` `Result` variant because it couldn’t create
-a number from the string, the `expect` call will crash the game and print the
-message we give it. If `parse` can successfully convert the string to a number,
-it will return the `Ok` variant of `Result`, and `expect` will return the
-number that we want from the `Ok` value.
-
-Let’s run the program now!
-
-```text
-$ cargo run
-   Compiling guessing_game v0.1.0 (file:///projects/guessing_game)
-    Finished dev [unoptimized + debuginfo] target(s) in 0.43 secs
-     Running `target/guessing_game`
-Guess the number!
-The secret number is: 58
-Please input your guess.
-  76
-You guessed: 76
-Too big!
-```
-
-Nice! Even though spaces were added before the guess, the program still figured
-out that the user guessed 76. Run the program a few times to verify the
-different behavior with different kinds of input: guess the number correctly,
-guess a number that is too high, and guess a number that is too low.
-
-We have most of the game working now, but the user can make only one guess.
-Let’s change that by adding a loop!
-
-## Allowing Multiple Guesses with Looping
-
-The `loop` keyword creates an infinite loop. We’ll add that now to give users
-more chances at guessing the number:
-
-<span class="filename">Filename: src/main.rs</span>
-
-```rust,ignore
-// --snip--
-
-    println!("The secret number is: {}", secret_number);
-
-    loop {
-        println!("Please input your guess.");
-
-        // --snip--
-
-        match guess.cmp(&secret_number) {
-            Ordering::Less => println!("Too small!"),
-            Ordering::Greater => println!("Too big!"),
-            Ordering::Equal => println!("You win!"),
-        }
-    }
-}
-```
-
-As you can see, we’ve moved everything into a loop from the guess input prompt
-onward. Be sure to indent the lines inside the loop another four spaces each
-and run the program again. Notice that there is a new problem because the
-program is doing exactly what we told it to do: ask for another guess forever!
-It doesn’t seem like the user can quit!
-
-The user could always halt the program by using the keyboard shortcut <span
-class="keystroke">ctrl-c</span>. But there’s another way to escape this
-insatiable monster, as mentioned in the `parse` discussion in “Comparing the
-Guess to the Secret Number”: if the user enters a non-number answer, the
-program will crash. The user can take advantage of that in order to quit, as
-shown here:
-
-```text
-$ cargo run
-   Compiling guessing_game v0.1.0 (file:///projects/guessing_game)
-    Finished dev [unoptimized + debuginfo] target(s) in 1.50 secs
-     Running `target/guessing_game`
-Guess the number!
-The secret number is: 59
-Please input your guess.
-45
-You guessed: 45
-Too small!
-Please input your guess.
-60
-You guessed: 60
-Too big!
-Please input your guess.
-59
-You guessed: 59
-You win!
-Please input your guess.
-quit
-thread 'main' panicked at 'Please type a number!: ParseIntError { kind: InvalidDigit }', src/libcore/result.rs:785
-note: Run with `RUST_BACKTRACE=1` for a backtrace.
-error: Process didn't exit successfully: `target/debug/guess` (exit code: 101)
-```
-
-Typing `quit` actually quits the game, but so will any other non-number input.
-However, this is suboptimal to say the least. We want the game to automatically
-stop when the correct number is guessed.
-
-### Quitting After a Correct Guess
-
-Let’s program the game to quit when the user wins by adding a `break` statement:
-
-<span class="filename">Filename: src/main.rs</span>
-
-```rust,ignore
-// --snip--
-
-        match guess.cmp(&secret_number) {
-            Ordering::Less => println!("Too small!"),
-            Ordering::Greater => println!("Too big!"),
-            Ordering::Equal => {
-                println!("You win!");
-                break;
-            }
-        }
-    }
-}
-```
-
-Adding the `break` line after `You win!` makes the program exit the loop when
-the user guesses the secret number correctly. Exiting the loop also means
-exiting the program, because the loop is the last part of `main`.
-
-### Handling Invalid Input
-
-To further refine the game’s behavior, rather than crashing the program when
-the user inputs a non-number, let’s make the game ignore a non-number so the
-user can continue guessing. We can do that by altering the line where `guess`
-is converted from a `String` to a `u32`:
-
-```rust,ignore
-let guess: u32 = match guess.trim().parse() {
-    Ok(num) => num,
-    Err(_) => continue,
-};
-```
-
-Switching from an `expect` call to a `match` expression is how you generally
-move from crashing on an error to handling the error. Remember that `parse`
-returns a `Result` type and `Result` is an enum that has the variants `Ok` or
-`Err`. We’re using a `match` expression here, as we did with the `Ordering`
-result of the `cmp` method.
-
-If `parse` is able to successfully turn the string into a number, it will
-return an `Ok` value that contains the resulting number. That `Ok` value will
-match the first arm’s pattern, and the `match` expression will just return the
-`num` value that `parse` produced and put inside the `Ok` value. That number
-will end up right where we want it in the new `guess` variable we’re creating.
-
-If `parse` is *not* able to turn the string into a number, it will return an
-`Err` value that contains more information about the error. The `Err` value
-does not match the `Ok(num)` pattern in the first `match` arm, but it does
-match the `Err(_)` pattern in the second arm. The underscore, `_`, is a
-catchall value; in this example, we’re saying we want to match all `Err`
-values, no matter what information they have inside them. So the program will
-execute the second arm’s code, `continue`, which means to go to the next
-iteration of the `loop` and ask for another guess. So, effectively, the program
-ignores all errors that `parse` might encounter!
-
-Now everything in the program should work as expected. Let’s try it:
-
-```text
-$ cargo run
-   Compiling guessing_game v0.1.0 (file:///projects/guessing_game)
-     Running `target/guessing_game`
-Guess the number!
-The secret number is: 61
-Please input your guess.
-10
-You guessed: 10
-Too small!
-Please input your guess.
-99
-You guessed: 99
-Too big!
-Please input your guess.
-foo
-Please input your guess.
-61
-You guessed: 61
-You win!
-```
-
-Awesome! With one tiny final tweak, we will finish the guessing game. Recall
-that the program is still printing the secret number. That worked well for
-testing, but it ruins the game. Let’s delete the `println!` that outputs the
-secret number. Listing 2-5 shows the final code:
-
-<span class="filename">Filename: src/main.rs</span>
-
-```rust,ignore
-use std::io;
-use std::cmp::Ordering;
-use rand::Rng;
-
-fn main() {
-    println!("Guess the number!");
-
-    let secret_number = rand::thread_rng().gen_range(1, 101);
-
-    loop {
-        println!("Please input your guess.");
-
-        let mut guess = String::new();
-
-        io::stdin().read_line(&mut guess)
-            .expect("Failed to read line");
-
-        let guess: u32 = match guess.trim().parse() {
-            Ok(num) => num,
-            Err(_) => continue,
-        };
-
-        println!("You guessed: {}", guess);
-
-        match guess.cmp(&secret_number) {
-            Ordering::Less => println!("Too small!"),
-            Ordering::Greater => println!("Too big!"),
-            Ordering::Equal => {
-                println!("You win!");
-                break;
-            }
-        }
-    }
-}
-```
-
-<span class="caption">Listing 2-5: Complete guessing game code</span>
-
-## Summary
-
-At this point, you’ve successfully built the guessing game! Congratulations!
-
-This project was a hands-on way to introduce you to many new Rust concepts:
-`let`, `match`, methods, associated functions, the use of external crates, and
-more. In the next few chapters, you’ll learn about these concepts in more
-detail. Chapter 3 covers concepts that most programming languages have, such as
-variables, data types, and functions, and shows how to use them in Rust.
-Chapter 4 explores ownership, a feature that makes Rust different from other
-languages. Chapter 5 discusses structs and method syntax, and Chapter 6
-explains how enums work.
-=======
 If you have an internet connection, you can [find a copy distributed with
 Rust
-1.30](https://doc.rust-lang.org/1.30.0/book/2018-edition/ch02-00-guessing-game-tutorial.html).
->>>>>>> f0dda7ba
+1.30](https://doc.rust-lang.org/1.30.0/book/2018-edition/ch02-00-guessing-game-tutorial.html).