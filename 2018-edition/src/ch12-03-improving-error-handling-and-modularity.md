## Refactoring to Improve Modularity and Error Handling

To improve our program, we’ll fix four problems that have to do with the
program’s structure and how it’s handling potential errors.

First, our `main` function now performs two tasks: it parses arguments and
opens files. For such a small function, this isn’t a major problem. However, if
we continue to grow our program inside `main`, the number of separate tasks the
`main` function handles will increase. As a function gains responsibilities, it
becomes more difficult to reason about, harder to test, and harder to change
without breaking one of its parts. It’s best to separate functionality so each
function is responsible for one task.

This issue also ties into the second problem: although `query` and `filename`
are configuration variables to our program, variables like `contents` are used
to perform the program’s logic. The longer `main` becomes, the more variables
we’ll need to bring into scope; the more variables we have in scope, the harder
it will be to keep track of the purpose of each. It’s best to group the
configuration variables into one structure to make their purpose clear.

The third problem is that we’ve used `expect` to print an error message when
opening the file fails, but the error message just prints
`something went wrong`. Opening a file can fail in a number of ways: for
example, the file could be missing, or we might not have permission to open
it. Right now, regardless of the situation, we’d print the
`something went wrong` error message, which wouldn't give the user any
information!

Fourth, we use `expect` repeatedly to handle different errors, and if the user
runs our program without specifying enough arguments, they’ll get an `index out
of bounds` error from Rust that doesn’t clearly explain the problem. It would
be best if all the error-handling code were in one place so future maintainers
had only one place to consult in the code if the error-handling logic needed to
change. Having all the error-handling code in one place will also ensure that
we’re printing messages that will be meaningful to our end users.

Let’s address these four problems by refactoring our project.

### Separation of Concerns for Binary Projects

The organizational problem of allocating responsibility for multiple tasks to
the `main` function is common to many binary projects. As a result, the Rust
community has developed a process to use as a guideline for splitting the
separate concerns of a binary program when `main` starts getting large. The
process has the following steps:

* Split your program into a *main.rs* and a *lib.rs* and move your program’s
  logic to *lib.rs*.
* As long as your command line parsing logic is small, it can remain in
  *main.rs*.
* When the command line parsing logic starts getting complicated, extract it
  from *main.rs* and move it to *lib.rs*.
* The responsibilities that remain in the `main` function after this process
  should be limited to the following:

  * Calling the command line parsing logic with the argument values
  * Setting up any other configuration
  * Calling a `run` function in *lib.rs*
  * Handling the error if `run` returns an error

This pattern is about separating concerns: *main.rs* handles running the
program, and *lib.rs* handles all the logic of the task at hand. Because you
can’t test the `main` function directly, this structure lets you test all of
your program’s logic by moving it into functions in *lib.rs*. The only code
that remains in *main.rs* will be small enough to verify its correctness by
reading it. Let’s rework our program by following this process.

#### Extracting the Argument Parser

We’ll extract the functionality for parsing arguments into a function that
`main` will call to prepare for moving the command line parsing logic to
*src/lib.rs*. [Listing 12-5][Listing-12-5] shows the new start of `main` that calls a new
function `parse_config`, which we’ll define in *src/main.rs* for the moment.

<span class="filename">Filename: src/main.rs</span>

[Listing-12-5]: #Listing-12-5
<a name="Listing-12-5"></a>

```rust,ignore
fn main() {
    let args: Vec<String> = env::args().collect();

    let (query, filename) = parse_config(&args);

    // --snip--
}

fn parse_config(args: &[String]) -> (&str, &str) {
    let query = &args[1];
    let filename = &args[2];

    (query, filename)
}
```

<span class="caption">Listing 12-5: Extracting a `parse_config` function from
`main`</span>

We’re still collecting the command line arguments into a vector, but instead of
assigning the argument value at index `1` to the variable `query` and the
argument value at index `2` to the variable `filename` within the `main`
function, we pass the whole vector to the `parse_config` function. The
`parse_config` function then holds the logic that determines which argument
goes in which variable and passes the values back to `main`. We still create
the `query` and `filename` variables in `main`, but `main` no longer has the
responsibility of determining how the command line arguments and variables
correspond.

This rework may seem like overkill for our small program, but we’re refactoring
in small, incremental steps. After making this change, run the program again to
verify that the argument parsing still works. It’s good to check your progress
often, to help identify the cause of problems when they occur.

#### Grouping Configuration Values

We can take another small step to improve the `parse_config` function further.
At the moment, we’re returning a tuple, but then we immediately break that
tuple into individual parts again. This is a sign that perhaps we don’t have
the right abstraction yet.

Another indicator that shows there’s room for improvement is the `config` part
of `parse_config`, which implies that the two values we return are related and
are both part of one configuration value. We’re not currently conveying this
meaning in the structure of the data other than by grouping the two values into
a tuple; we could put the two values into one struct and give each of the
struct fields a meaningful name. Doing so will make it easier for future
maintainers of this code to understand how the different values relate to each
other and what their purpose is.

> Note: Some people call this anti-pattern of using primitive values when a
> complex type would be more appropriate *primitive obsession*.

[Listing 12-6][Listing-12-6] shows the addition of a struct named `Config` defined to have
fields named `query` and `filename`. We’ve also changed the `parse_config`
function to return an instance of the `Config` struct and updated `main` to use
the struct fields rather than having separate variables:

<span class="filename">Filename: src/main.rs</span>

[Listing-12-6]: #Listing-12-6
<a name="Listing-12-6"></a>

```rust,should_panic
# use std::env;
# use std::fs;
#
fn main() {
    let args: Vec<String> = env::args().collect();

    let config = parse_config(&args);

    println!("Searching for {}", config.query);
    println!("In file {}", config.filename);

    let contents = fs::read_to_string(config.filename)
        .expect("Something went wrong reading the file");

    // --snip--
}

struct Config {
    query: String,
    filename: String,
}

fn parse_config(args: &[String]) -> Config {
    let query = args[1].clone();
    let filename = args[2].clone();

    Config { query, filename }
}
```

<span class="caption">Listing 12-6: Refactoring `parse_config` to return an
instance of a `Config` struct</span>

The signature of `parse_config` now indicates that it returns a `Config` value.
In the body of `parse_config`, where we used to return string slices that
reference `String` values in `args`, we now define `Config` to contain owned
`String` values. The `args` variable in `main` is the owner of the argument
values and is only letting the `parse_config` function borrow them, which means
we’d violate Rust’s borrowing rules if `Config` tried to take ownership of the
values in `args`.

We could manage the `String` data in a number of different ways, but the
easiest, though somewhat inefficient, route is to call the `clone` method on
the values. This will make a full copy of the data for the `Config` instance to
own, which takes more time and memory than storing a reference to the string
data. However, cloning the data also makes our code very straightforward
because we don’t have to manage the lifetimes of the references; in this
circumstance, giving up a little performance to gain simplicity is a worthwhile
trade-off.

> ### The Trade-Offs of Using `clone`
>
> There’s a tendency among many Rustaceans to avoid using `clone` to fix
> ownership problems because of its runtime cost. In Chapter 13, you’ll learn
> how to use more efficient methods in this type of situation. But for now,
> it’s okay to copy a few strings to continue making progress because you’ll
> make these copies only once and your filename and query string are very
> small. It’s better to have a working program that’s a bit inefficient than to
> try to hyperoptimize code on your first pass. As you become more experienced
> with Rust, it’ll be easier to start with the most efficient solution, but for
> now, it’s perfectly acceptable to call `clone`.

We’ve updated `main` so it places the instance of `Config` returned by
`parse_config` into a variable named `config`, and we updated the code that
previously used the separate `query` and `filename` variables so it now uses
the fields on the `Config` struct instead.

Now our code more clearly conveys that `query` and `filename` are related and
that their purpose is to configure how the program will work. Any code that
uses these values knows to find them in the `config` instance in the fields
named for their purpose.

#### Creating a Constructor for `Config`

So far, we’ve extracted the logic responsible for parsing the command line
arguments from `main` and placed it in the `parse_config` function. Doing so
helped us to see that the `query` and `filename` values were related and that
relationship should be conveyed in our code. We then added a `Config` struct to
name the related purpose of `query` and `filename` and to be able to return the
values’ names as struct field names from the `parse_config` function.

So now that the purpose of the `parse_config` function is to create a `Config`
instance, we can change `parse_config` from a plain function to a function
named `new` that is associated with the `Config` struct. Making this change
will make the code more idiomatic. We can create instances of types in the
standard library, such as `String`, by calling `String::new`. Similarly, by
changing `parse_config` into a `new` function associated with `Config`, we’ll
be able to create instances of `Config` by calling `Config::new`. [Listing 12-7][Listing-12-7]
shows the changes we need to make:

<span class="filename">Filename: src/main.rs</span>

[Listing-12-7]: #Listing-12-7
<a name="Listing-12-7"></a>

```rust,should_panic
# use std::env;
#
fn main() {
    let args: Vec<String> = env::args().collect();

    let config = Config::new(&args);

    // --snip--
}

# struct Config {
#     query: String,
#     filename: String,
# }
#
// --snip--

impl Config {
    fn new(args: &[String]) -> Config {
        let query = args[1].clone();
        let filename = args[2].clone();

        Config { query, filename }
    }
}
```

<span class="caption">Listing 12-7: Changing `parse_config` into
`Config::new`</span>

We’ve updated `main` where we were calling `parse_config` to instead call
`Config::new`. We’ve changed the name of `parse_config` to `new` and moved it
within an `impl` block, which associates the `new` function with `Config`. Try
compiling this code again to make sure it works.

### Fixing the Error Handling

Now we’ll work on fixing our error handling. Recall that attempting to access
the values in the `args` vector at index `1` or index `2` will cause the
program to panic if the vector contains fewer than three items. Try running the
program without any arguments; it will look like this:

```text
$ cargo run
   Compiling minigrep v0.1.0 (file:///projects/minigrep)
    Finished dev [unoptimized + debuginfo] target(s) in 0.0 secs
     Running `target/debug/minigrep`
thread 'main' panicked at 'index out of bounds: the len is 1
but the index is 1', src/main.rs:29:21
note: Run with `RUST_BACKTRACE=1` for a backtrace.
```

The line `index out of bounds: the len is 1 but the index is 1` is an error
message intended for programmers. It won’t help our end users understand what
happened and what they should do instead. Let’s fix that now.

#### Improving the Error Message

In [Listing 12-8][Listing-12-8], we add a check in the `new` function that will verify that the
slice is long enough before accessing index `1` and `2`. If the slice isn’t
long enough, the program panics and displays a better error message than the
`index out of bounds` message.

<span class="filename">Filename: src/main.rs</span>

[Listing-12-8]: #Listing-12-8
<a name="Listing-12-8"></a>

```rust,ignore
// --snip--
fn new(args: &[String]) -> Config {
    if args.len() < 3 {
        panic!("not enough arguments");
    }
    // --snip--
```

<span class="caption">Listing 12-8: Adding a check for the number of
arguments</span>

<<<<<<< HEAD
This code is similar to the `Guess::new` function we wrote in [Listing 9-9][Listing-9-9], where
=======
This code is similar to the `Guess::new` function we wrote in Listing 9-10, where
>>>>>>> 9d43c9b0
we called `panic!` when the `value` argument was out of the range of valid
values. Instead of checking for a range of values here, we’re checking that the
length of `args` is at least `3` and the rest of the function can operate under
the assumption that this condition has been met. If `args` has fewer than three
items, this condition will be true, and we call the `panic!` macro to end the
program immediately.

With these extra few lines of code in `new`, let’s run the program without any
arguments again to see what the error looks like now:

```text
$ cargo run
   Compiling minigrep v0.1.0 (file:///projects/minigrep)
    Finished dev [unoptimized + debuginfo] target(s) in 0.0 secs
     Running `target/debug/minigrep`
thread 'main' panicked at 'not enough arguments', src/main.rs:30:12
note: Run with `RUST_BACKTRACE=1` for a backtrace.
```

This output is better: we now have a reasonable error message. However, we also
have extraneous information we don’t want to give to our users. Perhaps using
<<<<<<< HEAD
the technique we used in [Listing 9-9][Listing-9-9] isn’t the best to use here: a call to
=======
the technique we used in Listing 9-10 isn’t the best to use here: a call to
>>>>>>> 9d43c9b0
`panic!` is more appropriate for a programming problem rather than a usage
problem, as discussed in Chapter 9. Instead, we can use the other technique you
learned about in Chapter 9—returning a `Result` that indicates either success
or an error.

#### Returning a `Result` from `new` Instead of Calling `panic!`

We can instead return a `Result` value that will contain a `Config` instance in
the successful case and will describe the problem in the error case. When
`Config::new` is communicating to `main`, we can use the `Result` type to
signal there was a problem. Then we can change `main` to convert an `Err`
variant into a more practical error for our users without the surrounding text
about `thread 'main'` and `RUST_BACKTRACE` that a call to `panic!` causes.

[Listing 12-9][Listing-12-9] shows the changes we need to make to the return value of
`Config::new` and the body of the function needed to return a `Result`. Note
that this won’t compile until we update `main` as well, which we’ll do in the
next listing.

<span class="filename">Filename: src/main.rs</span>

[Listing-12-9]: #Listing-12-9
<a name="Listing-12-9"></a>

```rust,ignore
impl Config {
    fn new(args: &[String]) -> Result<Config, &'static str> {
        if args.len() < 3 {
            return Err("not enough arguments");
        }

        let query = args[1].clone();
        let filename = args[2].clone();

        Ok(Config { query, filename })
    }
}
```

<span class="caption">Listing 12-9: Returning a `Result` from
`Config::new`</span>

Our `new` function now returns a `Result` with a `Config` instance in the
success case and a `&'static str` in the error case. Recall from “The Static
Lifetime” section in Chapter 10 that `&'static str` is the type of string
literals, which is our error message type for now.

We’ve made two changes in the body of the `new` function: instead of calling
`panic!` when the user doesn’t pass enough arguments, we now return an `Err`
value, and we’ve wrapped the `Config` return value in an `Ok`. These changes
make the function conform to its new type signature.

Returning an `Err` value from `Config::new` allows the `main` function to
handle the `Result` value returned from the `new` function and exit the process
more cleanly in the error case.

#### Calling `Config::new` and Handling Errors

To handle the error case and print a user-friendly message, we need to update
`main` to handle the `Result` being returned by `Config::new`, as shown in
[Listing 12-10][Listing-12-10]. We’ll also take the responsibility of exiting the command line
tool with a nonzero error code from `panic!` and implement it by hand. A
nonzero exit status is a convention to signal to the process that called our
program that the program exited with an error state.

<span class="filename">Filename: src/main.rs</span>

[Listing-12-10]: #Listing-12-10
<a name="Listing-12-10"></a>

```rust,ignore
use std::process;

fn main() {
    let args: Vec<String> = env::args().collect();

    let config = Config::new(&args).unwrap_or_else(|err| {
        println!("Problem parsing arguments: {}", err);
        process::exit(1);
    });

    // --snip--
```

<span class="caption">Listing 12-10: Exiting with an error code if creating a
new `Config` fails</span>

In this listing, we’ve used a method we haven’t covered before:
`unwrap_or_else`, which is defined on `Result<T, E>` by the standard library.
Using `unwrap_or_else` allows us to define some custom, non-`panic!` error
handling. If the `Result` is an `Ok` value, this method’s behavior is similar
to `unwrap`: it returns the inner value `Ok` is wrapping. However, if the value
is an `Err` value, this method calls the code in the *closure*, which is an
anonymous function we define and pass as an argument to `unwrap_or_else`. We’ll
cover closures in more detail in Chapter 13. For now, you just need to know
that `unwrap_or_else` will pass the inner value of the `Err`, which in this
case is the static string `not enough arguments` that we added in [Listing 12-9][Listing-12-9],
to our closure in the argument `err` that appears between the vertical pipes.
The code in the closure can then use the `err` value when it runs.

We’ve added a new `use` line to import `process` from the standard library. The
code in the closure that will be run in the error case is only two lines: we
print the `err` value and then call `process::exit`. The `process::exit`
function will stop the program immediately and return the number that was
passed as the exit status code. This is similar to the `panic!`-based handling
we used in [Listing 12-8][Listing-12-8], but we no longer get all the extra output. Let’s try
it:

```text
$ cargo run
   Compiling minigrep v0.1.0 (file:///projects/minigrep)
    Finished dev [unoptimized + debuginfo] target(s) in 0.48 secs
     Running `target/debug/minigrep`
Problem parsing arguments: not enough arguments
```

Great! This output is much friendlier for our users.

### Extracting Logic from `main`

Now that we’ve finished refactoring the configuration parsing, let’s turn to
the program’s logic. As we stated in “Separation of Concerns for Binary
Projects”, we’ll extract a function named `run` that will hold all the logic
currently in the `main` function that isn’t involved with setting up
configuration or handling errors. When we’re done, `main` will be concise and
easy to verify by inspection, and we’ll be able to write tests for all the
other logic.

[Listing 12-11][Listing-12-11] shows the extracted `run` function. For now, we’re just making
the small, incremental improvement of extracting the function. We’re still
defining the function in *src/main.rs*.

<span class="filename">Filename: src/main.rs</span>

[Listing-12-11]: #Listing-12-11
<a name="Listing-12-11"></a>

```rust,ignore
fn main() {
    // --snip--

    println!("Searching for {}", config.query);
    println!("In file {}", config.filename);

    run(config);
}

fn run(config: Config) {
    let contents = fs::read_to_string(config.filename)
        .expect("something went wrong reading the file");

    println!("With text:\n{}", contents);
}

// --snip--
```

<span class="caption">Listing 12-11: Extracting a `run` function containing the
rest of the program logic</span>

The `run` function now contains all the remaining logic from `main`, starting
from reading the file. The `run` function takes the `Config` instance as an
argument.

#### Returning Errors from the `run` Function

With the remaining program logic separated into the `run` function, we can
improve the error handling, as we did with `Config::new` in [Listing 12-9][Listing-12-9].
Instead of allowing the program to panic by calling `expect`, the `run`
function will return a `Result<T, E>` when something goes wrong. This will let
us further consolidate into `main` the logic around handling errors in a
user-friendly way. [Listing 12-12][Listing-12-12] shows the changes we need to make to the
signature and body of `run`:

<span class="filename">Filename: src/main.rs</span>

[Listing-12-12]: #Listing-12-12
<a name="Listing-12-12"></a>

```rust,ignore
use std::error::Error;

// --snip--

fn run(config: Config) -> Result<(), Box<dyn Error>> {
    let contents = fs::read_to_string(config.filename)?;

    println!("With text:\n{}", contents);

    Ok(())
}
```

<span class="caption">Listing 12-12: Changing the `run` function to return
`Result`</span>

We’ve made three significant changes here. First, we changed the return type of
the `run` function to `Result<(), Box<dyn Error>>`. This function previously
returned the unit type, `()`, and we keep that as the value returned in the
`Ok` case.

For the error type, we used the *trait object* `Box<dyn Error>` (and we’ve
brought `std::error::Error` into scope with a `use` statement at the top).
We’ll cover trait objects in Chapter 17. For now, just know that `Box<dyn
Error>` means the function will return a type that implements the `Error`
trait, but we don’t have to specify what particular type the return value
will be. This gives us flexibility to return error values that may be of
different types in different error cases. This is what the `dyn` means, it's
short for "dynamic."

Second, we’ve removed the call to `expect` in favor of `?`, as we talked about
in Chapter 9. Rather than `panic!` on an error, `?` will return the error value
from the current function for the caller to handle.

Third, the `run` function now returns an `Ok` value in the success case. We’ve
declared the `run` function’s success type as `()` in the signature, which
means we need to wrap the unit type value in the `Ok` value. This `Ok(())`
syntax might look a bit strange at first, but using `()` like this is the
idiomatic way to indicate that we’re calling `run` for its side effects only;
it doesn’t return a value we need.

When you run this code, it will compile but will display a warning:

```text
warning: unused `std::result::Result` which must be used
  --> src/main.rs:18:5
   |
18 |     run(config);
   |     ^^^^^^^^^^^^
= note: #[warn(unused_must_use)] on by default
```

Rust tells us that our code ignored the `Result` value and the `Result` value
might indicate that an error occurred. But we’re not checking to see whether or
not there was an error, and the compiler reminds us that we probably meant to
have some error handling code here! Let’s rectify that problem now.

#### Handling Errors Returned from `run` in `main`

We’ll check for errors and handle them using a technique similar to one we used
with `Config::new` in [Listing 12-10][Listing-12-10], but with a slight difference:

<span class="filename">Filename: src/main.rs</span>

```rust,ignore
fn main() {
    // --snip--

    println!("Searching for {}", config.query);
    println!("In file {}", config.filename);

    if let Err(e) = run(config) {
        println!("Application error: {}", e);

        process::exit(1);
    }
}
```

We use `if let` rather than `unwrap_or_else` to check whether `run` returns an
`Err` value and call `process::exit(1)` if it does. The `run` function doesn’t
return a value that we want to `unwrap` in the same way that `Config::new`
returns the `Config` instance. Because `run` returns `()` in the success case,
we only care about detecting an error, so we don’t need `unwrap_or_else` to
return the unwrapped value because it would only be `()`.

The bodies of the `if let` and the `unwrap_or_else` functions are the same in
both cases: we print the error and exit.

### Splitting Code into a Library Crate

Our `minigrep` project is looking good so far! Now we’ll split the
*src/main.rs* file and put some code into the *src/lib.rs* file so we can test
it and have a *src/main.rs* file with fewer responsibilities.

Let’s move all the code that isn’t the `main` function from *src/main.rs* to
*src/lib.rs*:

* The `run` function definition
* The relevant `use` statements
* The definition of `Config`
* The `Config::new` function definition

The contents of *src/lib.rs* should have the signatures shown in [Listing 12-13][Listing-12-13]
(we’ve omitted the bodies of the functions for brevity). Note that this won’t
compile until we modify *src/main.rs* in the listing after this one.

<span class="filename">Filename: src/lib.rs</span>

[Listing-12-13]: #Listing-12-13
<a name="Listing-12-13"></a>

```rust,ignore
use std::error::Error;
use std::fs;

pub struct Config {
    pub query: String,
    pub filename: String,
}

impl Config {
    pub fn new(args: &[String]) -> Result<Config, &'static str> {
        // --snip--
    }
}

pub fn run(config: Config) -> Result<(), Box<dyn Error>> {
    // --snip--
}
```

<span class="caption">Listing 12-13: Moving `Config` and `run` into
*src/lib.rs*</span>

We’ve made liberal use of the `pub` keyword: on `Config`, on its fields and its
`new` method, and on the `run` function. We now have a library crate that has a
public API that we can test!

Now we need to bring the code we moved to *src/lib.rs* into the scope of the
binary crate in *src/main.rs*, as shown in [Listing 12-14][Listing-12-14]:

<span class="filename">Filename: src/main.rs</span>

[Listing-12-14]: #Listing-12-14
<a name="Listing-12-14"></a>

```rust,ignore
extern crate minigrep;

use std::env;
use std::process;

use minigrep::Config;

fn main() {
    // --snip--
    if let Err(e) = minigrep::run(config) {
        // --snip--
    }
}
```

<span class="caption">Listing 12-14: Bringing the `minigrep` crate into the
scope of *src/main.rs*</span>

To bring the library crate into the binary crate, we use `extern crate
minigrep`. Then we add a `use minigrep::Config` line to bring the `Config` type
into scope, and we prefix the `run` function with our crate name. Now all the
functionality should be connected and should work. Run the program with `cargo
run` and make sure everything works correctly.

Whew! That was a lot of work, but we’ve set ourselves up for success in the
future. Now it’s much easier to handle errors, and we’ve made the code more
modular. Almost all of our work will be done in *src/lib.rs* from here on out.

Let’s take advantage of this newfound modularity by doing something that would
have been difficult with the old code but is easy with the new code: we’ll
write some tests!

[Listing-12-5]: ch12-03-improving-error-handling-and-modularity.html#Listing-12-5
[Listing-12-6]: ch12-03-improving-error-handling-and-modularity.html#Listing-12-6
[Listing-12-7]: ch12-03-improving-error-handling-and-modularity.html#Listing-12-7
[Listing-12-8]: ch12-03-improving-error-handling-and-modularity.html#Listing-12-8
[Listing-12-9]: ch12-03-improving-error-handling-and-modularity.html#Listing-12-9
[Listing-12-10]: ch12-03-improving-error-handling-and-modularity.html#Listing-12-10
[Listing-12-11]: ch12-03-improving-error-handling-and-modularity.html#Listing-12-11
[Listing-12-12]: ch12-03-improving-error-handling-and-modularity.html#Listing-12-12
[Listing-12-13]: ch12-03-improving-error-handling-and-modularity.html#Listing-12-13
[Listing-12-14]: ch12-03-improving-error-handling-and-modularity.html#Listing-12-14
[Listing-9-9]: ch09-02-recoverable-errors-with-result.html#Listing-9-9<|MERGE_RESOLUTION|>--- conflicted
+++ resolved
@@ -318,11 +318,7 @@
 <span class="caption">Listing 12-8: Adding a check for the number of
 arguments</span>
 
-<<<<<<< HEAD
-This code is similar to the `Guess::new` function we wrote in [Listing 9-9][Listing-9-9], where
-=======
-This code is similar to the `Guess::new` function we wrote in Listing 9-10, where
->>>>>>> 9d43c9b0
+This code is similar to the `Guess::new` function we wrote in [Listing 9-10][Listing-9-10], where
 we called `panic!` when the `value` argument was out of the range of valid
 values. Instead of checking for a range of values here, we’re checking that the
 length of `args` is at least `3` and the rest of the function can operate under
@@ -344,11 +340,7 @@
 
 This output is better: we now have a reasonable error message. However, we also
 have extraneous information we don’t want to give to our users. Perhaps using
-<<<<<<< HEAD
-the technique we used in [Listing 9-9][Listing-9-9] isn’t the best to use here: a call to
-=======
-the technique we used in Listing 9-10 isn’t the best to use here: a call to
->>>>>>> 9d43c9b0
+the technique we used in [Listing 9-10][Listing-9-10] isn’t the best to use here: a call to
 `panic!` is more appropriate for a programming problem rather than a usage
 problem, as discussed in Chapter 9. Instead, we can use the other technique you
 learned about in Chapter 9—returning a `Result` that indicates either success
@@ -719,4 +711,4 @@
 [Listing-12-12]: ch12-03-improving-error-handling-and-modularity.html#Listing-12-12
 [Listing-12-13]: ch12-03-improving-error-handling-and-modularity.html#Listing-12-13
 [Listing-12-14]: ch12-03-improving-error-handling-and-modularity.html#Listing-12-14
-[Listing-9-9]: ch09-02-recoverable-errors-with-result.html#Listing-9-9+[Listing-9-10]: ch09-03-to-panic-or-not-to-panic.html#Listing-9-10